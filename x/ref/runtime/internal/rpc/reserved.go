// Copyright 2015 The Vanadium Authors. All rights reserved.
// Use of this source code is governed by a BSD-style
// license that can be found in the LICENSE file.

package rpc

import (
	"strings"

	"v.io/v23/context"
	"v.io/v23/glob"
	"v.io/v23/naming"
	"v.io/v23/rpc"
	"v.io/v23/rpc/reserved"
	"v.io/v23/security"
	"v.io/v23/security/access"
	"v.io/v23/vdl"
	"v.io/v23/vdlroot/signature"
	"v.io/v23/verror"
)

// reservedInvoker returns a special invoker for reserved methods.  This invoker
// has access to the internal dispatchers, which allows it to perform special
// handling for methods like Glob and Signature.
func reservedInvoker(dispNormal, dispReserved rpc.Dispatcher) rpc.Invoker {
	methods := &reservedMethods{dispNormal: dispNormal, dispReserved: dispReserved}
	invoker := rpc.ReflectInvokerOrDie(methods)
	methods.selfInvoker = invoker
	return invoker
}

// reservedMethods is a regular server implementation object, which is passed to
// the regular ReflectInvoker in order to implement reserved methods.  The
// leading reserved "__" prefix is stripped before any methods are called.
//
// To add a new reserved method, simply add a method below, along with a
// description of the method.
type reservedMethods struct {
	dispNormal   rpc.Dispatcher
	dispReserved rpc.Dispatcher
	selfInvoker  rpc.Invoker
}

//nolint:golint // API change required.
func (r *reservedMethods) Describe__() []rpc.InterfaceDesc {
	return []rpc.InterfaceDesc{{
		Name: "__Reserved",
		Doc:  `Reserved methods implemented by the RPC framework.  Each method name is prefixed with a double underscore "__".`,
		Methods: []rpc.MethodDesc{
			{
				Name:      "Glob",
				Doc:       "Glob returns all entries matching the pattern.",
				InArgs:    []rpc.ArgDesc{{Name: "pattern", Doc: ""}},
				OutStream: rpc.ArgDesc{Doc: "Streams matching entries back to the client."},
			},
			{
				Name: "MethodSignature",
				Doc:  "MethodSignature returns the signature for the given method.",
				InArgs: []rpc.ArgDesc{{
					Name: "method",
					Doc:  "Method name whose signature will be returned.",
				}},
				OutArgs: []rpc.ArgDesc{{
					Doc: "Method signature for the given method.",
				}},
			},
			{
				Name: "Signature",
				Doc:  "Signature returns all interface signatures implemented by the object.",
				OutArgs: []rpc.ArgDesc{{
					Doc: "All interface signatures implemented by the object.",
				}},
			},
		},
	}}
}

func (r *reservedMethods) Signature(ctx *context.T, call rpc.ServerCall) ([]signature.Interface, error) {
	suffix := call.Suffix()
	disp := r.dispNormal
	if naming.IsReserved(suffix) {
		disp = r.dispReserved
	}
	if disp == nil {
		return nil, verror.ErrUnknownSuffix.Errorf(ctx, "suffix does not exist: %v", suffix)
	}
	obj, _, err := disp.Lookup(ctx, suffix)
	switch {
	case err != nil:
		return nil, err
	case obj == nil:
		return nil, verror.ErrUnknownSuffix.Errorf(ctx, "suffix does not exist: %v", suffix)
	}
	invoker, err := objectToInvoker(obj)
	if err != nil {
		return nil, err
	}
	sig, err := invoker.Signature(ctx, call)
	if err != nil {
		return nil, err
	}
	// Append the reserved methods.  We wait until now to add the "__" prefix to
	// each method, so that we can use the regular ReflectInvoker.Signature logic.
	rsig, err := r.selfInvoker.Signature(ctx, call)
	if err != nil {
		return nil, err
	}
	for i := range rsig {
		for j := range rsig[i].Methods {
			rsig[i].Methods[j].Name = "__" + rsig[i].Methods[j].Name
		}
	}
	return signature.CleanInterfaces(append(sig, rsig...)), nil
}

func (r *reservedMethods) MethodSignature(ctx *context.T, call rpc.ServerCall, method string) (signature.Method, error) {
	// Reserved methods use our self invoker, to describe our own methods,
	if naming.IsReserved(method) {
		return r.selfInvoker.MethodSignature(ctx, call, naming.StripReserved(method))
	}

	suffix := call.Suffix()
	disp := r.dispNormal
	if naming.IsReserved(suffix) {
		disp = r.dispReserved
	}
	if disp == nil {
		return signature.Method{}, verror.ErrUnknownMethod.Errorf(ctx, "method does not exist: %v", rpc.ReservedMethodSignature)
	}
	obj, _, err := disp.Lookup(ctx, suffix)
	switch {
	case err != nil:
		return signature.Method{}, err
	case obj == nil:
		return signature.Method{}, verror.ErrUnknownMethod.Errorf(ctx, "method does not exist: %v", rpc.ReservedMethodSignature)
	}
	invoker, err := objectToInvoker(obj)
	if err != nil {
		return signature.Method{}, err
	}
	// TODO(toddw): Decide if we should hide the method signature if the
	// caller doesn't have access to call it.
	return invoker.MethodSignature(ctx, call, method)
}

func (r *reservedMethods) Glob(ctx *context.T, call rpc.StreamServerCall, pattern string) error {
	// Copy the original call to shield ourselves from changes the flowServer makes.
	glob := globInternal{r.dispNormal, r.dispReserved, call.Suffix()}
	return glob.Glob(ctx, call, pattern)
}

// globInternal handles ALL the Glob requests received by a server and
// constructs a response from the state of internal server objects and the
// service objects.
//
// Internal objects exist only at the root of the server and have a name that
// starts with a double underscore ("__"). They are only visible in the Glob
// response if the double underscore is explicitly part of the pattern, e.g.
// "".Glob("__*/*"), or "".Glob("__debug/...").
//
// Service objects may choose to implement either AllGlobber or ChildrenGlobber.
// AllGlobber is more flexible, but ChildrenGlobber is simpler to implement and
// less prone to errors.
//
// If objects implement AllGlobber, it must be able to handle recursive pattern
// for the entire namespace below the receiver object, i.e. "a/b".Glob("...")
// must return the name of all the objects under "a/b".
//
// If they implement ChildrenGlobber, it provides a list of the receiver's
// immediate children names, or a non-nil error if the receiver doesn't exist.
//
// globInternal constructs the Glob response by internally accessing the
// AllGlobber or ChildrenGlobber interface of objects as many times as needed.
//
// Before accessing an object, globInternal ensures that the requester is
// authorized to access it. Internal objects require access.Debug. Service
// objects require access.Resolve.
type globInternal struct {
	dispNormal   rpc.Dispatcher
	dispReserved rpc.Dispatcher
	receiver     string
}

// The maximum depth of recursion in Glob. We only count recursion levels
// associated with a recursive glob pattern, e.g. a pattern like "..." will be
// allowed to recurse up to 10 levels, but "*/*/*/*/..." will go up to 14
// levels.
const maxRecursiveGlobDepth = 10

type gState struct {
	name  string
	glob  *glob.Glob
	depth int
}

func (i *globInternal) Glob(ctx *context.T, call rpc.StreamServerCall, pattern string) error { //nolint:gocyclo
	ctx.VI(3).Infof("rpc Glob: Incoming request: %q.Glob(%q)", i.receiver, pattern)
	g, err := glob.Parse(pattern)
	if err != nil {
		return err
	}
	disp := i.dispNormal
	tags := []*vdl.Value{vdl.ValueOf(access.Resolve)}
	if naming.IsReserved(i.receiver) || (i.receiver == "" && naming.IsReserved(pattern)) {
		disp = i.dispReserved
		tags = []*vdl.Value{vdl.ValueOf(access.Debug)}
	}
	if disp == nil {
		return reserved.ErrorfGlobNotImplemented(ctx, "Glob not implemented")
	}
	call = callWithMethodTags(ctx, call, tags)

	queue := []gState{{glob: g}}

	someMatchesOmitted := false
	for len(queue) != 0 {
		select {
		case <-ctx.Done():
			// RPC timed out or was canceled.
			return nil
		default:
		}
		state := queue[0]
		queue = queue[1:]

		subcall := callWithSuffix(ctx, call, naming.Join(i.receiver, state.name))
		suffix := subcall.Suffix()
		if state.depth > maxRecursiveGlobDepth {
			ctx.Errorf("rpc Glob: exceeded recursion limit (%d): %q", maxRecursiveGlobDepth, suffix)
			//nolint:errcheck
			subcall.Send(naming.GlobReplyError{
				Value: naming.GlobError{Name: state.name, Error: reserved.ErrorfGlobMaxRecursionReached(ctx, "max recursion level reached")},
			})
			continue
		}
		obj, auth, err := disp.Lookup(ctx, suffix)
		if err != nil {
			ctx.VI(3).Infof("rpc Glob: Lookup failed for %q: %v", suffix, err)
			//nolint:errcheck
			subcall.Send(naming.GlobReplyError{
				Value: naming.GlobError{Name: state.name, Error: verror.Convert(verror.ErrNoExist, ctx, err)},
			})
			continue
		}
		if obj == nil {
			ctx.VI(3).Infof("rpc Glob: object not found for %q", suffix)
			//nolint:errcheck
			subcall.Send(naming.GlobReplyError{
				Value: naming.GlobError{
					Name:  state.name,
					Error: verror.ErrNoExist.Errorf(ctx, "does not exist: nil object")},
			})
			continue
		}

		// Verify that that requester is authorized for the current object.
		if err := authorize(ctx, subcall.Security(), auth); err != nil {
			someMatchesOmitted = true
			ctx.VI(3).Infof("rpc Glob: client is not authorized for %q: %v", suffix, err)
			continue
		}

		// If the object implements both AllGlobber and ChildrenGlobber, we'll
		// use AllGlobber.
		invoker, err := objectToInvoker(obj)
		if err != nil {
			ctx.VI(3).Infof("rpc Glob: object for %q cannot be converted to invoker: %v", suffix, err)
			//nolint:errcheck
			subcall.Send(naming.GlobReplyError{
				Value: naming.GlobError{Name: state.name, Error: verror.Convert(verror.ErrInternal, ctx, err)},
			})
			continue
		}
		gs := invoker.Globber()
		if gs == nil || (gs.AllGlobber == nil && gs.ChildrenGlobber == nil) {
			if state.glob.Len() == 0 {
				//nolint:errcheck
				subcall.Send(naming.GlobReplyEntry{
					Value: naming.MountEntry{Name: state.name, IsLeaf: true},
				})
			} else {
				//nolint:errcheck
				subcall.Send(naming.GlobReplyError{
					Value: naming.GlobError{
						Name:  state.name,
<<<<<<< HEAD
						Error: reserved.ErrorfGlobNotImplemented(ctx, " Glob not implemented")},
=======
						Error: reserved.NewErrGlobNotImplemented(ctx)},
>>>>>>> 68fba19a
				})
			}
			continue
		}
		if gs.AllGlobber != nil {
			ctx.VI(3).Infof("rpc Glob: %q implements AllGlobber", suffix)
			send := func(reply naming.GlobReply) error {
				select {
				case <-ctx.Done():
					return verror.ErrAborted.Errorf(ctx, "aborted")
				default:
				}
				switch v := reply.(type) {
				case naming.GlobReplyEntry:
					v.Value.Name = naming.Join(state.name, v.Value.Name)
					return subcall.Send(v)
				case naming.GlobReplyError:
					v.Value.Name = naming.Join(state.name, v.Value.Name)
					return subcall.Send(v)
				}
				return nil
			}
			if err := gs.AllGlobber.Glob__(ctx, &globServerCall{subcall, send}, state.glob); err != nil {
				ctx.VI(3).Infof("rpc Glob: %q.Glob(%q) failed: %v", suffix, state.glob, err)
				//nolint:errcheck
				subcall.Send(naming.GlobReplyError{
					Value: naming.GlobError{Name: state.name, Error: verror.Convert(verror.ErrInternal, ctx, err)},
				})
			}
			continue
		}
		if gs.ChildrenGlobber != nil {
			ctx.VI(3).Infof("rpc Glob: %q implements ChildrenGlobber", suffix)
			depth := state.depth
			if state.glob.Len() == 0 {
				// The glob pattern matches the current object.
				//nolint:errcheck
				subcall.Send(naming.GlobReplyEntry{
					Value: naming.MountEntry{Name: state.name},
				})
				if state.glob.Recursive() {
					// This is a recursive pattern. Make sure we don't recurse forever.
					depth++
				} else {
					// The pattern can't possibly match any children of this node.
					continue
				}
			}
			matcher, tail := state.glob.Head(), state.glob.Tail()
			send := func(reply naming.GlobChildrenReply) error {
				select {
				case <-ctx.Done():
					return verror.ErrAborted.Errorf(ctx, "aborted")
				default:
				}
				switch v := reply.(type) {
				case naming.GlobChildrenReplyName:
					child := v.Value
					if len(child) == 0 || strings.Contains(child, "/") {
						return verror.ErrBadArg.Errorf(ctx, "bad argument: invalid child name: %q", child)
					}
					if !matcher.Match(child) {
						return verror.ErrBadArg.Errorf(ctx, "bad argument: child name does not match: %q", child)
					}
					next := naming.Join(state.name, child)
					queue = append(queue, gState{next, tail, depth})
				case naming.GlobChildrenReplyError:
					v.Value.Name = naming.Join(state.name, v.Value.Name)
					//nolint:errcheck
					return subcall.Send(naming.GlobReplyError(v))
				}
				return nil
			}
			if err := gs.ChildrenGlobber.GlobChildren__(ctx, &globChildrenServerCall{subcall, send}, matcher); err != nil {
				//nolint:errcheck
				subcall.Send(naming.GlobReplyError{
					Value: naming.GlobError{Name: state.name, Error: verror.Convert(verror.ErrInternal, ctx, err)},
				})
			}
			continue
		}
	}
	if someMatchesOmitted {
		//nolint:errcheck
		call.Send(naming.GlobReplyError{
			Value: naming.GlobError{Error: reserved.ErrorfGlobMatchesOmitted(ctx, "some matches might have been omitted")},
		})
	}
	return nil
}

type globServerCall struct {
	rpc.ServerCall
	send func(reply naming.GlobReply) error
}

func (g *globServerCall) SendStream() interface {
	Send(naming.GlobReply) error
} {
	return g
}

func (g *globServerCall) Send(reply naming.GlobReply) error {
	return g.send(reply)
}

type globChildrenServerCall struct {
	rpc.ServerCall
	send func(reply naming.GlobChildrenReply) error
}

func (g *globChildrenServerCall) SendStream() interface {
	Send(naming.GlobChildrenReply) error
} {
	return g
}

func (g *globChildrenServerCall) Send(reply naming.GlobChildrenReply) error {
	return g.send(reply)
}

// derivedServerCall allows us to derive calls with slightly different properties,
// useful for our various special-cased reserved methods.
type derivedServerCall struct {
	rpc.StreamServerCall
	suffix   string
	security security.Call
}

func callWithSuffix(ctx *context.T, src rpc.StreamServerCall, suffix string) rpc.StreamServerCall {
	sec := securityCallWithSuffix(src.Security(), suffix)
	return &derivedServerCall{src, suffix, sec}
}

func callWithMethodTags(ctx *context.T, src rpc.StreamServerCall, tags []*vdl.Value) rpc.StreamServerCall {
	sec := securityCallWithMethodTags(src.Security(), tags)
	return &derivedServerCall{src, src.Suffix(), sec}
}

func (c *derivedServerCall) Suffix() string {
	return c.suffix
}
func (c *derivedServerCall) Security() security.Call {
	return c.security
}

type derivedSecurityCall struct {
	security.Call
	suffix     string
	methodTags []*vdl.Value
}

func securityCallWithSuffix(src security.Call, suffix string) security.Call {
	return &derivedSecurityCall{src, suffix, src.MethodTags()}
}

func securityCallWithMethodTags(src security.Call, tags []*vdl.Value) security.Call {
	return &derivedSecurityCall{src, src.Suffix(), tags}
}

func (c *derivedSecurityCall) Suffix() string {
	return c.suffix
}
func (c *derivedSecurityCall) MethodTags() []*vdl.Value {
	return c.methodTags
}<|MERGE_RESOLUTION|>--- conflicted
+++ resolved
@@ -283,11 +283,7 @@
 				subcall.Send(naming.GlobReplyError{
 					Value: naming.GlobError{
 						Name:  state.name,
-<<<<<<< HEAD
-						Error: reserved.ErrorfGlobNotImplemented(ctx, " Glob not implemented")},
-=======
-						Error: reserved.NewErrGlobNotImplemented(ctx)},
->>>>>>> 68fba19a
+						Error: reserved.ErrorfGlobNotImplemented(ctx, "Glob not implemented")},
 				})
 			}
 			continue
