// Copyright 2015 The Vanadium Authors. All rights reserved.
// Use of this source code is governed by a BSD-style
// license that can be found in the LICENSE file.

// The following enables go generate to generate the doc.go file.
//go:generate go run v.io/x/lib/cmdline/gendoc . -help

package main

import (
	"bytes"
	"encoding/json"
	"fmt"
	"net/http"
	"time"

	v23 "v.io/v23"
	"v.io/v23/context"
	"v.io/v23/security"
	"v.io/v23/security/access"

	"v.io/x/lib/cmdline"
	"v.io/x/ref/lib/signals"
	"v.io/x/ref/lib/v23cmd"
	_ "v.io/x/ref/runtime/factories/roaming"
	"v.io/x/ref/services/internal/statslib"
	"v.io/x/ref/services/xproxy/xproxy"
)

var healthzAddr, name, acl, statsACL string

const healthTimeout = 10 * time.Second

func main() {
	cmdProxyD.Flags.StringVar(&healthzAddr, "healthz-address", "", "Network address on which the HTTP healthz server runs.  It is intended to be used with a load balancer.  The load balancer must be able to reach this address in order to verify that the proxy server is running.")
	cmdProxyD.Flags.StringVar(&name, "name", "", "Name to mount the proxy as.")
	cmdProxyD.Flags.StringVar(&acl, "access-list", "", "Blessings that are authorized to listen via the proxy.  JSON-encoded representation of access.AccessList.  An empty string implies the default authorization policy.")
	cmdProxyD.Flags.StringVar(&statsACL, "stats-access-list", "", "Blessings that are authorized to access the proxy's statistics.  JSON-encoded representation of access.AccessList.  An empty string implies the default authorization policy.")

	cmdline.HideGlobalFlagsExcept()
	cmdline.Main(cmdProxyD)
}

var cmdProxyD = &cmdline.Command{
	Runner: v23cmd.RunnerFunc(runProxyD),
	Name:   "xproxyd",
	Short:  "Proxies services to the outside world",
	Long: `
Command proxyd is a daemon that listens for connections from Vanadium services
(typically behind NATs) and proxies these services to the outside world.
`,
}

func runProxyD(ctx *context.T, env *cmdline.Env, args []string) error {
<<<<<<< HEAD
	ctx, waitForSignal := signals.ShutdownOnSignalsWithCancel(ctx)
=======
	ctx, handler := signals.ShutdownOnSignalsWithCancel(ctx)
	defer handler.WaitForSignal()
>>>>>>> 0a8383d9
	// TODO(suharshs): Add ability to specify multiple proxies through this tool.
	auth, err := authorizer(ctx, acl)
	if err != nil {
		return fmt.Errorf("failed to parse --access-list: %v", err)
	}
	if auth != nil {
		ctx.Infof("Using access list to control proxy use: %v", auth.(access.AccessList))
	} else {
		ctx.Infof("--access-list not specified")
	}

	statsAuth, err := authorizer(ctx, statsACL)
	if err != nil {
		return fmt.Errorf("failed to parse --stats-access-list: %v", err)
	}
	if statsAuth != nil {
		ctx.Infof("Using access list to control access to statistics: %v", statsAuth.(access.AccessList))
	} else {
		ctx.Infof("--stats-access-list not specified")
	}
	proxyCtx, proxyCancel := context.WithCancel(ctx)
	proxy, err := xproxy.New(proxyCtx, name, auth)
	if err != nil {
		return err
	}
	peps := proxy.ListeningEndpoints()
	proxyEndpoint := peps[0]

	if len(name) > 0 {
		// Print out a directly accessible name for the proxy table so
		// that integration tests can reliably read it from stdout.
		fmt.Printf("NAME=%s\n", proxyEndpoint.Name())
	} else {
		fmt.Printf("Proxy listening on %s\n", proxyEndpoint)
	}

	if len(healthzAddr) != 0 {
		go startHealthzServer(ctx, healthzAddr)
	}

	var monitoringName string
	if len(name) > 0 {
		monitoringName = name + "-mon"
	}

	// Start a Stats service that is as accessible as the proxy itself but
	// with it's own ACL.
	_, statsServer, err := v23.WithNewDispatchingServer(
		ctx,
		monitoringName,
		&statsDispatcher{statsAuth})
	if err != nil {
		return fmt.Errorf("NewServer failed: %v", err)
	}

	if len(name) > 0 {
		eps := statsServer.Status().Endpoints
		if len(eps) == 1 {
			// Print out the address of the stats server for integration tests.
			fmt.Printf("STATS=%s\n", eps[0].Name())
		}
	}
	fmt.Printf("Proxy stats listening on: %v", statsServer.Status().Endpoints)
	waitForSignal()
	proxyCancel()
	<-proxy.Closed()
	return nil
}

type statsDispatcher struct {
	auth security.Authorizer
}

func (d *statsDispatcher) Lookup(_ *context.T, suffix string) (interface{}, security.Authorizer, error) {
	return statslib.NewStatsService(suffix, 100*time.Millisecond), d.auth, nil
}

// healthzHandler implements net/http.Handler
type healthzHandler struct{}

func (healthzHandler) ServeHTTP(w http.ResponseWriter, _ *http.Request) {
	w.Write([]byte("ok")) //nolint:errcheck
}

// startHealthzServer starts a HTTP server that simply returns "ok" to every
// request. This is needed to let the load balancer know that the proxy server
// is running.
func startHealthzServer(ctx *context.T, addr string) {
	s := http.Server{
		Addr:         addr,
		Handler:      healthzHandler{},
		ReadTimeout:  healthTimeout,
		WriteTimeout: healthTimeout,
	}
	if err := s.ListenAndServe(); err != nil {
		ctx.Fatal(err)
	}
}

func authorizer(ctx *context.T, acl string) (security.Authorizer, error) {
	if len(acl) > 0 {
		var list access.AccessList
		if err := json.NewDecoder(bytes.NewBufferString(acl)).Decode(&list); err != nil {
			return nil, err
		}
		// Always add ourselves, for the the reserved methods server
		// started below.
		list.In = append(list.In, security.DefaultBlessingPatterns(v23.GetPrincipal(ctx))...)
		return list, nil
	}
	return nil, nil
}<|MERGE_RESOLUTION|>--- conflicted
+++ resolved
@@ -52,12 +52,8 @@
 }
 
 func runProxyD(ctx *context.T, env *cmdline.Env, args []string) error {
-<<<<<<< HEAD
-	ctx, waitForSignal := signals.ShutdownOnSignalsWithCancel(ctx)
-=======
 	ctx, handler := signals.ShutdownOnSignalsWithCancel(ctx)
 	defer handler.WaitForSignal()
->>>>>>> 0a8383d9
 	// TODO(suharshs): Add ability to specify multiple proxies through this tool.
 	auth, err := authorizer(ctx, acl)
 	if err != nil {
@@ -121,7 +117,7 @@
 		}
 	}
 	fmt.Printf("Proxy stats listening on: %v", statsServer.Status().Endpoints)
-	waitForSignal()
+	handler.WaitForSignal()
 	proxyCancel()
 	<-proxy.Closed()
 	return nil
