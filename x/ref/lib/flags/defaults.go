// Copyright 2018 The Vanadium Authors. All rights reserved.
// Use of this source code is governed by a BSD-style
// license that can be found in the LICENSE file.

package flags

import (
	"os"
	"sync"

	"v.io/v23/rpc"
	"v.io/x/ref"
)

var (
<<<<<<< HEAD
	// all defaults are GUARDED_BY defaultMu
	defaultNamespaceRoots     []string
	defaultCredentialsDir     string
	defaultI18nCatalogue      string
	defaultProtocol           string
	defaultHostPort           string
	defaultProxy              string
	defaultPermissionsLiteral string
	defaultPermissions        map[string]string
	defaultVirtualized        VirtualizedFlagDefaults
=======
	defaultNamespaceRoots     []string          // GUARDED_BY defaultMu
	defaultCredentialsDir     string            // GUARDED_BY defaultMu
	defaultI18nCatalogue      string            // GUARDED_BY defaultMu
	defaultProtocol           string            // GUARDED_BY defaultMu
	defaultHostPort           string            // GUARDED_BY defaultMu
	defaultProxy              string            // GUARDED_BY defaultMu
	defaultProxyPolicy        rpc.ProxyPolicy   // GUARDED_BY defaultMu
	defaultProxyLimit         int               // GUARDED_BY defaultMu
	defaultPermissionsLiteral string            // GUARDED_BY defaultMu
	defaultPermissions        map[string]string // GUARDED_BY defaultMu
>>>>>>> ec369da1
	defaultMu                 sync.RWMutex
)

// SetDefaultProtocol sets the default protocol used when --v23.tcp.protocol is
// not provided. It must be called before flags are parsed for it to take effect.
func SetDefaultProtocol(protocol string) {
	defaultMu.Lock()
	defer defaultMu.Unlock()
	defaultProtocol = protocol
}

// DefaultProtocol returns the current default protocol.
func DefaultProtocol() string {
	defaultMu.Lock()
	defer defaultMu.Unlock()
	return defaultProtocol
}

// SetDefaultHostPort sets the default host and port used when --v23.tcp.address
// is not provided. It must be called before flags are parsed for it to take effect.
func SetDefaultHostPort(s string) {
	defaultMu.Lock()
	defer defaultMu.Unlock()
	defaultHostPort = s
}

// DefaultHostPort returns the current default host port.
func DefaultHostPort() string {
	defaultMu.Lock()
	defer defaultMu.Unlock()
	return defaultHostPort
}

// SetDefaultProxy sets the default proxy used when --v23.proxy
// is not provided. It must be called before flags are parsed for it to take effect.
func SetDefaultProxy(s string) {
	defaultMu.Lock()
	defer defaultMu.Unlock()
	defaultProxy = s
}

// DefaultProxy returns the current default proxy.
func DefaultProxy() string {
	defaultMu.Lock()
	defer defaultMu.Unlock()
	return defaultProxy
}

// SetDefaultProxyPolicy sets the default proxy used when --v23.proxy.policy
// is not provided. It must be called before flags are parsed for it to take effect.
func SetDefaultProxyPolicy(p rpc.ProxyPolicy) {
	defaultMu.Lock()
	defer defaultMu.Unlock()
	defaultProxyPolicy = p
}

// DefaultProxyPolicy returns the current default proxy policy.
func DefaultProxyPolicy() rpc.ProxyPolicy {
	defaultMu.Lock()
	defer defaultMu.Unlock()
	return defaultProxyPolicy
}

// SetDefaultProxyLimit sets the default proxy used when --v23.proxy.limit
// is not provided. It must be called before flags are parsed for it to take effect.
func SetDefaultProxyLimit(l int) {
	defaultMu.Lock()
	defer defaultMu.Unlock()
	defaultProxyLimit = l
}

// DefaultProxyLimit returns the current default proxy limit.
func DefaultProxyLimit() int {
	defaultMu.Lock()
	defer defaultMu.Unlock()
	return defaultProxyLimit
}

// SetDefaultNamespaceRoots sets the default value for --v23.namespace.root
func SetDefaultNamespaceRoots(roots ...string) {
	defaultMu.Lock()
	defer defaultMu.Unlock()
	defaultNamespaceRoots = roots
}

// DefaultNamespaceRootsNoEnv returns the current default value of
// -v23.namespace.root ignoring V23_NAMESPACE_ROOT0...
func DefaultNamespaceRootsNoEnv() []string {
	defaultMu.Lock()
	defer defaultMu.Unlock()
	return defaultNamespaceRoots
}

// DefaultNamespaceRoots returns the current default value of
// -v23.namespace.root taking the environment variables
// V23_NAMESPACE_ROOT0... into account.
func DefaultNamespaceRoots() []string {
	if _, l := ref.EnvNamespaceRoots(); len(l) > 0 {
		return l
	}
	return DefaultNamespaceRootsNoEnv()
}

// SetDefaultCredentialsDir sets the default value for --v23.credentials.
// It must be called before flags are parsed for it to take effect.
func SetDefaultCredentialsDir(credentialsDir string) {
	defaultMu.Lock()
	defer defaultMu.Unlock()
	defaultCredentialsDir = credentialsDir
}

// DefaultCredentialsDirNoEnv returns the current default for --v23.credentials
// ignoring V23_CREDENTIALS
func DefaultCredentialsDirNoEnv() string {
	defaultMu.Lock()
	defer defaultMu.Unlock()
	return defaultCredentialsDir
}

// DefaultCredentialsDir returns the current default for --v23.credentials
// taking V23_CREDENTIALS into account
func DefaultCredentialsDir() string {
	if e := os.Getenv(ref.EnvCredentials); len(e) > 0 {
		return e
	}
	return DefaultCredentialsDirNoEnv()
}

// SetDefaultI18nCatalogue sets the default value for --v23.i18n-catalogue.
// It must be called before flags are parsed for it to take effect.
func SetDefaultI18nCatalogue(i18nCatalogue string) {
	defaultMu.Lock()
	defer defaultMu.Unlock()
	defaultI18nCatalogue = i18nCatalogue
}

// DefaultI18nCatalogueNoEnv returns the current default for
// --v23.i18n-catalogue ignoring V23_I18N_CATALOGUE.
func DefaultI18nCatalogueNoEnv() string {
	defaultMu.Lock()
	defer defaultMu.Unlock()
	return defaultI18nCatalogue
}

// DefaultI18nCatalogue returns the current default for --v23.i18n-catalogue.
// taking V23_V23_I18N_CATALOGUE into account.
func DefaultI18nCatalogue() string {
	if e := os.Getenv(ref.EnvI18nCatalogueFiles); len(e) > 0 {
		return e
	}
	return DefaultCredentialsDirNoEnv()
}

// SetDefaultPermissionsLiteral sets the default value for
// --v23.permissions.literal.
func SetDefaultPermissionsLiteral(literal string) {
	defaultMu.Lock()
	defer defaultMu.Unlock()
	defaultPermissionsLiteral = literal
}

// DefaultPermissionsLiteral returns the current default value for
// --v23.permissions.literal.
func DefaultPermissionsLiteral() string {
	defaultMu.Lock()
	defer defaultMu.Unlock()
	return defaultPermissionsLiteral
}

// SetDefaultPermissions adds a name, file pair to the default value
// for --v23.permissions.file.
func SetDefaultPermissions(name, file string) {
	defaultMu.Lock()
	defer defaultMu.Unlock()
	defaultPermissions[name] = file
}

// DefaultPermissions returns the current default values for
// --v23.permissions.file as a map.
func DefaultPermissions() map[string]string {
	defaultMu.Lock()
	defer defaultMu.Unlock()
	return defaultPermissions
}

// SetDefaultVirtualizedFlagValues sets the default values to use for
// the Virtualized flags group.
func SetDefaultVirtualizedFlagValues(values VirtualizedFlagDefaults) {
	defaultMu.Lock()
	defer defaultMu.Unlock()
	defaultVirtualized = values
}

// DefaultVirtualizedFlagValues returns the default values to use for
// the Virtualized flags group.
func DefaultVirtualizedFlagValues() VirtualizedFlagDefaults {
	defaultMu.Lock()
	defer defaultMu.Unlock()
	return defaultVirtualized
}<|MERGE_RESOLUTION|>--- conflicted
+++ resolved
@@ -13,29 +13,18 @@
 )
 
 var (
-<<<<<<< HEAD
-	// all defaults are GUARDED_BY defaultMu
+	// All GUARDED_BY defaultMu
 	defaultNamespaceRoots     []string
 	defaultCredentialsDir     string
 	defaultI18nCatalogue      string
 	defaultProtocol           string
 	defaultHostPort           string
 	defaultProxy              string
+	defaultProxyPolicy        rpc.ProxyPolicy
+	defaultProxyLimit         int
 	defaultPermissionsLiteral string
 	defaultPermissions        map[string]string
 	defaultVirtualized        VirtualizedFlagDefaults
-=======
-	defaultNamespaceRoots     []string          // GUARDED_BY defaultMu
-	defaultCredentialsDir     string            // GUARDED_BY defaultMu
-	defaultI18nCatalogue      string            // GUARDED_BY defaultMu
-	defaultProtocol           string            // GUARDED_BY defaultMu
-	defaultHostPort           string            // GUARDED_BY defaultMu
-	defaultProxy              string            // GUARDED_BY defaultMu
-	defaultProxyPolicy        rpc.ProxyPolicy   // GUARDED_BY defaultMu
-	defaultProxyLimit         int               // GUARDED_BY defaultMu
-	defaultPermissionsLiteral string            // GUARDED_BY defaultMu
-	defaultPermissions        map[string]string // GUARDED_BY defaultMu
->>>>>>> ec369da1
 	defaultMu                 sync.RWMutex
 )
 
